trigger:
  branches:
    include:
      - '*'
  tags:
    include:
      - v*
variables:
  CIBW_BUILDING: "true"
<<<<<<< HEAD
  CIBW_SKIP: "cp27-* cp34-* cp38-*"
=======
  CIBW_SKIP: "cp27-* cp34-* pp27-* pp36-*"
>>>>>>> 87754d1b
  CIBW_TEST_REQUIRES: "pytest pytest-sugar"
  CIBW_TEST_COMMAND: "python -c \"import vispy; vispy.test()\""
  CIBW_BUILD_VERBOSITY: "2"
  CIBW_BEFORE_BUILD: "pip install -U numpy Cython jupyter ipywidgets"
  CIBW_BEFORE_BUILD_MACOS: "npm install npm@latest -g; pip install -U pip setuptools"
  CIBW_BEFORE_BUILD_LINUX: "yum install -y fontconfig xvfb; pip install -U pip setuptools; if [ `getconf LONG_BIT` == '64' ]; then pip install https://files.pythonhosted.org/packages/f2/00/6f332e63b33d24dc3761916e6d51402a7a82dd43c6ca8a96e24dda32c6b5/freetype_py-2.1.0.post1-py2.py3-none-manylinux1_x86_64.whl; else pip install https://files.pythonhosted.org/packages/b8/ea/adfbeb3762a03c1d1c1ff751101efb1fddb7aadffa991d39bdb486d0557e/freetype_py-2.1.0.post1-py2.py3-none-manylinux1_i686.whl; fi"
jobs:
- job: linux
  pool: {vmImage: 'Ubuntu-16.04'}
  steps:
    - task: UsePythonVersion@0
    - bash: |
        git submodule update --init --recursive
        python -m pip install --upgrade pip
        pip install cibuildwheel twine numpy Cython jupyter ipywidgets
        python setup.py sdist -d wheelhouse
        cibuildwheel --output-dir wheelhouse .
    - task: PublishPipelineArtifact@1
      inputs:
        path: $(System.DefaultWorkingDirectory)/wheelhouse
        artifact: vispyDeployLinux
- job: macos
  pool: {vmImage: 'macOS-10.14'}
  steps:
    - task: UsePythonVersion@0
    - bash: |
        git submodule update --init --recursive
        python -m pip install --upgrade pip
        pip install cibuildwheel
        cibuildwheel --output-dir wheelhouse .
    - task: PublishPipelineArtifact@1
      inputs:
        path: $(System.DefaultWorkingDirectory)/wheelhouse
        artifact: vispyDeployMacOS
- job: windows
  pool: {vmImage: 'vs2017-win2016'}
  steps:
    - {task: UsePythonVersion@0, inputs: {versionSpec: '3.5', architecture: x86}}
    - {task: UsePythonVersion@0, inputs: {versionSpec: '3.5', architecture: x64}}
    - {task: UsePythonVersion@0, inputs: {versionSpec: '3.6', architecture: x86}}
    - {task: UsePythonVersion@0, inputs: {versionSpec: '3.6', architecture: x64}}
    - {task: UsePythonVersion@0, inputs: {versionSpec: '3.7', architecture: x86}}
    - {task: UsePythonVersion@0, inputs: {versionSpec: '3.7', architecture: x64}}
    - bash: |
        git submodule update --init --recursive
        python -m pip install --upgrade pip
        pip install cibuildwheel
        cibuildwheel --output-dir wheelhouse .
    - task: PublishPipelineArtifact@1
      inputs:
        path: $(System.DefaultWorkingDirectory)/wheelhouse
        artifact: vispyDeployWindows
- job: deployPyPI
  pool: {vmImage: 'Ubuntu-16.04'}
  condition: and(succeeded(), startsWith(variables['Build.SourceBranch'], 'refs/tags/v'))
  dependsOn:
    - linux
    - macos
    - windows
  steps:
    - task: UsePythonVersion@0
    - task: DownloadPipelineArtifact@2
      inputs:
        patterns: |
          vispyDeployLinux/*
          vispyDeployMacOS/*.whl
          vispyDeployWindows/*.whl
    - bash: |
        cd $(Pipeline.Workspace)
        python -m pip install --upgrade pip
        pip install twine
        twine upload -u "__token__" --skip-existing vispyDeployLinux/* vispyDeployMacOS/* vispyDeployWindows/*
      env:
        TWINE_PASSWORD: $(pypiToken2)<|MERGE_RESOLUTION|>--- conflicted
+++ resolved
@@ -7,11 +7,7 @@
       - v*
 variables:
   CIBW_BUILDING: "true"
-<<<<<<< HEAD
-  CIBW_SKIP: "cp27-* cp34-* cp38-*"
-=======
   CIBW_SKIP: "cp27-* cp34-* pp27-* pp36-*"
->>>>>>> 87754d1b
   CIBW_TEST_REQUIRES: "pytest pytest-sugar"
   CIBW_TEST_COMMAND: "python -c \"import vispy; vispy.test()\""
   CIBW_BUILD_VERBOSITY: "2"
