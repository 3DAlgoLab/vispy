# -*- coding: utf-8 -*-
# -----------------------------------------------------------------------------
# Copyright (c) 2014, Vispy Development Team. All Rights Reserved.
# Distributed under the (new) BSD License. See LICENSE.txt for more info.
# -----------------------------------------------------------------------------
import numpy as np

from . import gl
from . globject import GLObject
from ..util import logger


# ------------------------------------------------------------ Buffer class ---
class Buffer(GLObject):
    """
    Generic GPU buffer.

    A generic buffer is an interface used to upload data to a GPU array buffer
    (GL_ARRAY_BUFFER or gl.GL_ELEMENT_ARRAY_BUFFER). It keeps tracks of buffer
    size but do not have any CPU storage. You can consider it as write-only.

    The `set_data` is a deferred operation: you can call it even if an OpenGL
    context is not available. The `update` function is responsible to upload
    pending data to GPU memory and requires an active GL context.
    """

    def __init__(self, data=None, target=gl.GL_ARRAY_BUFFER, nbytes=0,
                 resizeable=True):
        """ Initialize buffer

        Parameters
        ----------

        target : GLenum
            gl.GL_ARRAY_BUFFER or gl.GL_ELEMENT_ARRAY_BUFFER

        data : ndarray
            Buffer data

        nbytes : int
            Buffer byte size

        resizeable : boolean
            Indicates whether buffer is resizeable
        """

        GLObject.__init__(self)
        self._need_resize = True
        self._resizeable = resizeable
        self._views = []
        self._valid = True

        # Store and check target
        if target not in (gl.GL_ARRAY_BUFFER, gl.GL_ELEMENT_ARRAY_BUFFER):
            raise ValueError("Invalid target for buffer object")
        self._target = target

        # Bytesize of buffer in GPU memory
        self._nbytes = nbytes

        # Buffer usage (GL_STATIC_DRAW, G_STREAM_DRAW or GL_DYNAMIC_DRAW)
        self._usage = gl.GL_DYNAMIC_DRAW

        # Set data
        self._pending_data = []
        if data is not None:
            data = np.array(data, copy=True)
            self._nbytes = data.nbytes
            self.set_data(data, copy=True)

    @property
    def nbytes(self):
        """ Buffer byte size """

        return self._nbytes

    def set_data(self, data, offset=0, copy=False):
        """ Set data (deferred operation)

        Parameters
        ----------

        data : np.array
            Data to be uploaded

        offset: int
            Offset in buffer where to start copying data

        copy: boolean
            Since the operation is deferred, data may change before
            data is actually uploaded to GPU memory.
            Asking explicitly for a copy will prevent this behavior.
        """

        if not data.flags["C_CONTIGUOUS"]:
            data = np.array(data, copy=True)
        else:
            data = np.array(data, copy=copy)
        nbytes = data.nbytes

        if offset < 0:
            raise ValueError("Offset must be positive")
        elif offset == 0 and nbytes > self._nbytes:
            if not self._resizeable:
                raise ValueError("Data does not fit into buffer")
            else:
                self._nbytes = nbytes
                self._need_resize = True
                # Invalidate any view on this buffer
                for view in self._views:
                    view._valid = False
                self._views = []

        elif (offset + nbytes) > self._nbytes:
            raise ValueError("Data does not fit into buffer")

        # If the whole buffer is to be written, we clear any pending data
        # (because they will be overwritten anyway)
        if nbytes == self._nbytes and offset == 0:
            self._pending_data = []
        self._pending_data.append((data, nbytes, offset))
        self._need_update = True

    def _create(self):
        """ Create buffer on GPU """

        logger.debug("GPU: Creating buffer")
        self._handle = gl.glCreateBuffer()

    def _delete(self):
        """ Delete buffer from GPU """

        logger.debug("GPU: Deleting buffer")
        gl.glDeleteBuffer(self._handle)

    def _resize(self):
        """ """

        logger.debug("GPU: Resizing buffer(%d bytes)" % self._nbytes)
        gl.glBufferData(self._target, self._nbytes, self._usage)
        self._need_resize = False

    def _activate(self):
        """ Bind the buffer to some target """

        logger.debug("GPU: Activating buffer")
        gl.glBindBuffer(self._target, self._handle)

    def _deactivate(self):
        """ Unbind the current bound buffer """

        logger.debug("GPU: Deactivating buffer")
        gl.glBindBuffer(self._target, 0)

    def _update(self):
        """ Upload all pending data to GPU. """

        if self.base is not None:
            return

        if self._need_resize:
            self._resize()
            self._need_resize = False

        logger.debug("GPU: Updating buffer (%d pending operation(s))" %
                     len(self._pending_data))
        while self._pending_data:
            data, nbytes, offset = self._pending_data.pop(0)
            gl.glBufferSubData(self._target, offset, data)
            if gl.current_backend is gl.desktop:
                gl.check_error('glBufferSubData')


# -------------------------------------------------------- DataBuffer class ---
class DataBuffer(Buffer):
    """ GPU data buffer """

    def __init__(self, data=None, dtype=None, target=gl.GL_ARRAY_BUFFER,
                 size=0, base=None, offset=0, store=True, copy=False,
                 resizeable=True):
        """
        Initialize the buffer

        Parameters
        ----------

        target : GLENUM
            gl.GL_ARRAY_BUFFER or gl.GL_ELEMENT_ARRAY_BUFFER

        data : ndarray
            Buffer data (optional)

        dtype : np.dtype
           Buffer data type (optional)

        size : int
           Buffer element size

        base : DataBuffer
           Base buffer of this buffer

        offset : int
           Byte offset of this buffer relative to base buffer

        store : boolean
           Indicate whether to use a intermediate CPU storage

        copy : boolean
           Indicate whether to use given data as CPU storage

        resizeable : boolean
            Indicates whether buffer is resizeable
        """

        Buffer.__init__(self, target=target, resizeable=resizeable)
        self._base = base
        self._offset = offset
        self._data = None
        self._store = store
        self._copy = copy
        self._size = size

        # This buffer is a view on another
        if base is not None:
            self._dtype = base.dtype
            if dtype is not None:
                self._dtype = dtype
            self._stride = base.stride
            #self._size = size or base.size

        # Create buffer from data
        elif data is not None:
            if dtype is not None:
                data = np.array(data, dtype=dtype, copy=False)
            else:
                data = np.array(data, copy=False)
            self._dtype = data.dtype
            self._size = data.size
            self._stride = data.strides[-1]
            self._nbytes = data.nbytes
            if self._store:
                if not data.flags["C_CONTIGUOUS"]:
                    if self._copy is False:
                        logger.warning(
                            "Cannot use non contiguous data as CPU storage")
                    self._copy = True
                self._data = np.array(data, copy=self._copy).ravel()
                self.set_data(self._data, copy=False)
            else:
                self.set_data(data, copy=True)

        # Create buffer from dtype and size
        elif dtype is not None:
            self._dtype = np.dtype(dtype)
            self._size = size
            self._stride = self._dtype.itemsize
            if self._store:
                self._data = np.empty(self._size, dtype=self._dtype)
            # else:
            #    self.set_data(data,copy=True)

        # We need a minimum amount of information
        else:
            raise ValueError("data/dtype/base cannot be all set to None")

        self._itemsize = self._dtype.itemsize
        self._nbytes = self._size * self._itemsize

    @property
    def handle(self):
        """ Name of this object on the GPU """

        if self._base:
            return self._base.handle
        else:
            return self._handle

    @property
<<<<<<< HEAD
    def offset(self):
        """ The byte offset in the buffer. """
        return self._offset
    
    def __repr__(self):
        return "<%s %s %s>" % (self.__class__.__name__, self.dtype, self.count)
=======
    def target(self):
        """ OpenGL type of object. """
>>>>>>> f1e5b679

        if self._base:
            return self._base.target
        else:
            return self._target

    def activate(self):
        """ Activate the object on GPU """

        if self._base is not None:
            self._base.activate()
        else:
            GLObject.activate(self)

    def deactivate(self):
        """ Deactivate the object on GPU """

        if self._base is not None:
            self._base.deactivate()
        else:
            GLObject.deactivate(self)

    def update(self):
        """ Update the object in GPU """

        if self._base is not None:
            self._base.update()
        else:
            GLObject.update(self)

    def set_data(self, data, offset=0, copy=False):
        """ Set data (deferred operation)

        Parameters
        ----------

        data : np.array
            Data to be uploaded

        offset: int
            Offset in buffer where to start copying data

        copy: boolean
            Since the operation is deferred, data may change before
            data is actually uploaded to GPU memory.
            Asking explicitly for a copy will prevent this behavior.
        """
        if self.base is not None:
            raise ValueError("Cannot set data on a non-base buffer")
        else:
            Buffer.set_data(self, data=data, offset=offset, copy=copy)

    @property
    def dtype(self):
        """ Buffer dtype """

<<<<<<< HEAD
        # Get props of the given data
        dtype, vsize, stride, count = self._parse_array(data)
=======
        return self._dtype

    @property
    def offset(self):
        """ Buffer offset (in bytes) relative to base """
>>>>>>> f1e5b679

        return self._offset

    @property
    def stride(self):
        """ Stride of data in memory """

        return self._stride

    @property
    def base(self):
        """Buffer base if this buffer is a view on another buffer. """

        return self._base

    @property
    def size(self):
        """ Number of elements in the buffer """

<<<<<<< HEAD
        # Get props of the given data and check whether it's a match
        dtype, vsize, stride, count = self._parse_array(data)
        if dtype != self.dtype:
            raise ValueError('Given data must match dtype of the buffer.')
        elif vsize != self.vsize:
            raise ValueError('Given data must match vsize of the buffer.')
        elif stride != self.stride:
            raise ValueError('Given data must match stride of the buffer.')

        # Test whether it fits
        if offset < 0:
            raise ValueError('Offset in set_subdata should be >= 0.')
        elif offset + count > self.count:
            raise ValueError('Offset + data does not fit in this buffer.')

        # Turn attribute-offset into a byte offset
        offset = int(offset)
        byte_offset = offset * self._stride

        # Upload
        Buffer.set_subdata(self, byte_offset, data)


# ------------------------------------------------------ ElementBuffer class --
class ElementBuffer(DataBuffer):

    """ The ElementBuffer allows to specify which element of a
    VertexBuffer are to be used in a shader program.
    Inherits :class:`buffer.DataBuffer`.

    The given data must be of unsigned integer type. The shape of the
    data is ignored; each element in the array is simply considered a
    vertex index.

    Parameters
    ----------
    data : ndarray or dtype
        Specify the data, or the type of the data. The dtype can also
        be something that evaluates to a dtype, such as a 'uint32' or
        np.uint8.
    client : bool
        Should be given as a keyword argument. If True, a
        ClientElementBuffer is used instead, which is a lightweight
        wrapper class for storing element data in CPU memory.

    Example
    -------
    indices = np.zeros(100, dtype=np.uint16)
    buffer = ElementBuffer(indices)
    program = Program(...)

    program.draw(gl.GL_TRIANGLES, indices)
    ...
    """
=======
        return self._size
>>>>>>> f1e5b679

    @property
    def data(self):
        """ Buffer CPU storage """

        return self._data

    @property
    def itemsize(self):
        """ The total number of bytes required to store the array data """

        return self._itemsize

    def resize(self, size):
        """ Resize the buffer (in-place, deferred operation)

        Parameters
        ----------

        size : integer
            New buffer size

        Note
        ----

        This clears any pending operations.
        """

        if not self._resizeable:
            raise RuntimeError("Buffer is not resizeable")

        if self._base is not None:
            raise RuntimeError("Buffer view is not resizeable")

        if size == self.size:
            return

        # Invalidate any view on this texture
        for view in self._views:
            view._valid = False
        self._views = []

        self._pending_data = []
        self._need_update = False
        self._need_resize = True
        self._size = size
        if self._data is not None and self._store:
            self._data = np.resize(self._data, self._size)
        else:
            self._data = None

    def __getitem__(self, key):
        """ Create a view on this buffer. """

        if self.base is not None:
            raise ValueError("Can only access data from a base buffer")

        if isinstance(key, str):
            dtype = self.dtype[key]
            offset = self.dtype.fields[key][1]
            target = self.target
            base = self
            V = self.__class__(target=target, dtype=dtype, base=base,
                               size=self.size, offset=offset)
            V._nbytes = self.size * dtype.itemsize
            V._itemsize = dtype.itemsize
            V._key = key
            self._views.append(V)
            return V

        if isinstance(key, int):
            if key < 0:
                key += self.size
            if key < 0 or key > self.size:
                raise IndexError("Buffer assignment index out of range")
            start, stop, step = key, key + 1, 1
        elif isinstance(key, slice):
            start, stop, step = key.indices(self.size)
            if stop < start:
                start, stop = stop, start
        elif key == Ellipsis:
            start, stop, step = 0, self.size, 1
        else:
            raise TypeError("Buffer indices must be integers or strings")

<<<<<<< HEAD
        # Set dtype, vsize and stride
        dtype, vsize, stride = self._parse_dtype(data.dtype)
=======
        if step != 1:
            raise ValueError("Cannot access non-contiguous data")

        if self.data is not None:
            data = self.data[key]
            V = self.__class__(target=self.target, base=self,
                               data=data, size=stop - start,
                               offset=start * self.itemsize, resizeable=False)
        else:
            V = self.__class__(target=self.target, base=self,
                               dtype=self.dtype, size=stop - start,
                               offset=start * self.itemsize, resizeable=False)
        V._key = key
        self._views.append(V)
        return V
>>>>>>> f1e5b679

    def __setitem__(self, key, data):
        """ Set data (deferred operation) """

        if self.base is not None and not self._valid:
            raise ValueError("This texture view has been invalited")

        # Setting a whole field of the buffer: only allowed if we have CPU
        # storage. Note this case (key is str) only happen with base buffer
        if isinstance(key, str):
            if self.base is not None:
                raise ValueError(
                    "Cannot set a specific field on a non-base buffer")
            if self._data is None:
                raise ValueError(
                    """Cannot set non contiguous """
                    """data on buffer without CPU storage""")

            # WARNING: do we check data size
            #          or do we let numpy raises an error ?
            self._data[key] = data
            self.set_data(self._data, offset=0, copy=False)
            return

        elif key == Ellipsis and self.base is not None:
            # WARNING: do we check data size
            #          or do we let numpy raises an error ?
            self.base[self._key] = data
            return
        # Setting one or several elements
        elif isinstance(key, int):
            if key < 0:
                key += self.size
            if key < 0 or key > self.size:
                raise IndexError("Buffer assignment index out of range")
            start, stop, step = key, key + 1, 1
        elif isinstance(key, slice):
            start, stop, step = key.indices(self.size)
            if stop < start:
                start, stop = stop, start
        elif key == Ellipsis:
            start, stop, step = 0, self.size, 1
        else:
            raise TypeError("Buffer indices must be integers or strings")

        # Buffer is a view on a base buffer
        if self.base is not None:
            base = self.base
            # Base buffer has CPU storage
            if base.data is not None:
                # WARNING: do we check data size
                #          or do we let numpy raises an error ?
                base.data[key] = data
                offset = start * base.itemsize
                data = base.data[start:stop]
                base.set_data(data=data, offset=offset, copy=False)
            # Base buffer has no CPU storage, we cannot do operation
            else:
                raise ValueError(
                    """Cannot set non contiguous data """
                    """on buffer without CPU storage""")

        # Buffer is a base buffer and we have CPU storage
        elif self.data is not None:
            # WARNING: do we check data size
            #          or do we let numpy raises an error ?
            self.data[key] = data
            offset = start * self.itemsize
            self.set_data(data=self.data[start:stop],
                          offset=offset, copy=False)

        # Buffer is a base buffer but we do not have CPU storage
        # If 'key' points to a contiguous chunk of buffer, it's ok
        elif step == 1:
            offset = start * self.itemsize

            # Make sure data is an array
            if not isinstance(data, np.ndarray):
                data = np.array(data, dtype=self.dtype, copy=False)

            # Make sure data is big enough
            if data.size != stop - start:
                data = np.resize(data, stop - start)

            self.set_data(data=data, offset=offset, copy=True)

        # All the above fails, we raise an error
        else:
<<<<<<< HEAD
            # There is a base, PyOpenGL will make a local copy before
            # uploading the data. Therefore data.strides[0] will be
            # incorrect; we need to calcualate the stride that the local
            # copy will have. This can differ fron data.strides[0] when
            # we do e.g. VertexBuffer( data['a_position'] ).
            stride = dtype.itemsize * vsize

        # Done
        return dtype, vsize, stride, count

    def _parse_dtype(self, dtype):
        """ Return (dtype, vsize, stride), given a dtype.
        """

        # Get base dtype, this will turn ('x', '<f4', 3) into np.float32
        dtype_ = dtype.base

        # Determine count and vsize
        if dtype.fields:
            # Structured array: Vector size is 1: one element of this
            # structured dtype per vertex
            vsize = 1
            # Or ... We set the sun of all vsizes
            # No! because "stride = data.itemsize * vsize" will then fail!
            #shapes = [dtype[name].shape for name in dtype.names]
            #sizes = [int(np.prod(s)) for s in shapes]
            #vsize = sum(sizes)

        elif dtype.shape:
            # e.g. ('x', '<f4', 3):
            # Vector size is simply the number of elements in the dtype
            vsize = int(np.prod(dtype.shape))

        else:
            # Plain dtype, assume scalar value
            vsize = 1

        # Get stride. Note that this will always be overriden by _parse_array
        stride = dtype.itemsize * vsize

        return dtype_, vsize, stride


# ------------------------------------------------------ VertexBuffer class ---
class VertexBufferView(VertexBuffer):

    """ A VertexBufferView is a view on a VertexBuffer. It cannot be
    used to set shape or data. You generally do not use this class
    directly, but create an instance of this class by indexing in a
    structured VertexBuffer.
    """

    def __init__(self, dtype, base, offset):
        """ Initialize the view """
        assert isinstance(dtype, np.dtype)
        VertexBuffer.__init__(self, dtype)

        self._base = base
        self._offset = int(offset)
        self._stride = base.stride  # Override this

    def set_count(self, *args, **kwargs):
        raise RuntimeError(
            'Cannot set count on a %s.' %
            self.__class__.__name__)

    def set_data(self, *args, **kwargs):
        raise RuntimeError(
            'Cannot set data on a %s.' %
            self.__class__.__name__)

    def set_subdata(self, *args, **kwargs):
        raise RuntimeError(
            'Cannot set subdata on a %s.' %
            self.__class__.__name__)

    @property
    def handle(self):
        # Handle on base buffer. (avoid showing up in docs)
        self._handle = self._base._handle
        return self._handle

    @property
    def stride(self):
        """ Byte number separating two elements. """
        self._stride = self._base.stride
        return self._stride

    @property
    def count(self):
        """ Number of vertices in the buffer. """
        self._count = self._base.count
        return self._count

    @property
    def base(self):
        """ Vertex buffer base of this view. """
        return self._base

    def _create(self):
        """ Create buffer on GPU """
        self._base._create()
        self._handle = self._base._handle

    def _delete(self):
        """ Delete this view; the underlying Buffer is unaffected. """
        pass

    def _activate(self):
        """ Bind the base buffer to some target """
        self._base.activate()

    def _deactivate(self):
        """ Unbind the base buffer """
        self._base.deactivate()

    def _update(self):
        """ Update base buffer. """
        pass  # base._update is called from base.activate


# ------------------------------------------------ ClientVertexBuffer class ---
class ClientVertexBuffer(VertexBuffer):

=======
            raise ValueError(
                "Cannot set non contiguous data on buffer without CPU storage")


# ------------------------------------------------------ VertexBuffer class ---
class VertexBuffer(DataBuffer):
>>>>>>> f1e5b679
    """
    VertexBuffer represents vertex data that can be uploaded to GPU memory.
    """

    def __init__(self, data=None, dtype=None, size=0, store=True,
                 copy=False, resizeable=True, *args, **kwargs):
        """
        Initialize the buffer

        Parameters
        ----------

        data : ndarray
            Buffer data (optional)

        dtype : np.dtype
           Buffer data type (optional)

        size : int
           Buffer size (optional)

        store : boolean
           Indicate whether to use an intermediate CPU storage

        copy : boolean
           Indicate whether to use given data as CPU storage

        resizeable : boolean
            Indicates whether buffer is resizeable
        """

        # We don't want these two parameters to be seen from outside
        # (because they are used internally only)
        offset = kwargs.get("offset", 0)
        base = kwargs.get("base", None)

        # Build a structured view of the data if:
        #  -> it is not already a structured array
        #  -> it is not a view of another buffer
        #  -> shape if 1-D or last dimension is 1,2,3 or 4
        if data is not None and base is None and data.dtype.isbuiltin:
            if len(data.shape) == 1:
                data = data.view(dtype=[('f0', data.dtype.base, 1)])
            elif data.shape[-1] in [1, 2, 3, 4]:
                c = data.shape[-1]
                data = data.view(dtype=[('f0', data.dtype.base, c)])
            else:
                data = data.view(dtype=[('f0', data.dtype.base, 1)])

        elif dtype is not None:
            dtype = np.dtype(dtype)
            if dtype.isbuiltin:
                dtype = np.dtype([('f0', dtype, 1)])

        DataBuffer.__init__(self, data=data, dtype=dtype, size=size, base=base,
                            offset=offset, target=gl.GL_ARRAY_BUFFER,
                            store=store, copy=copy, resizeable=resizeable)

        # Check base type and count for each dtype fields (if buffer is a base)
        if base is None:
            for name in self.dtype.names:
                btype = self.dtype[name].base
                if len(self.dtype[name].shape):
                    count = 1
                    s = self.dtype[name].shape
                    for i in range(len(s)):
                        count *= s[i]
                    #count = reduce(mul, self.dtype[name].shape)
                else:
                    count = 1
                if btype not in [np.int8,  np.uint8,  np.float16,
                                 np.int16, np.uint16, np.float32]:
                    msg = "Data basetype not allowed for Buffer/%s" % name
                    raise TypeError(msg)
                elif count not in [1, 2, 3, 4]:
                    msg = "Data basecount not allowed for Buffer/%s" % name
                    raise TypeError(msg)


# ------------------------------------------------------- IndexBuffer class ---
class IndexBuffer(DataBuffer):
    """
    IndexBuffer represents indices data that can be uploaded to GPU memory.
    """

    def __init__(self, data=None, dtype=np.uint32, size=0, store=True,
                 copy=False, resizeable=True, *args, **kwargs):
        """
        Initialize the buffer

        Parameters
        ----------

        data : ndarray
            Buffer data (optional)

        dtype : np.dtype
           Buffer data type (optional)

        size : int
           Buffer size (optional)

        store : boolean
           Indicate whether to use a intermediate CPU storage

        copy : boolean
           Indicate whether to use given data as CPU storage

        resizeable : boolean
            Indicates whether buffer is resizeable
        """

        # We don't want these two parameters to be seen from outside
        # (because they are used internally only)
        offset = kwargs.get("offset", 0)
        base = kwargs.get("base", None)

        if dtype and not np.dtype(dtype).isbuiltin:
            raise TypeError("Element buffer dtype cannot be structured")

        if isinstance(data, np.ndarray):
            if not data.dtype.isbuiltin:
                raise TypeError("Element buffer dtype cannot be structured")
            else:
                dtype = data.dtype
        elif dtype not in [np.uint8, np.uint16, np.uint32]:
            raise TypeError("Data type not allowed for IndexBuffer")

        DataBuffer.__init__(self, data=data, dtype=dtype, size=size, base=base,
                            offset=offset, target=gl.GL_ELEMENT_ARRAY_BUFFER,
                            store=store, copy=copy, resizeable=resizeable)<|MERGE_RESOLUTION|>--- conflicted
+++ resolved
@@ -276,17 +276,8 @@
             return self._handle
 
     @property
-<<<<<<< HEAD
-    def offset(self):
-        """ The byte offset in the buffer. """
-        return self._offset
-    
-    def __repr__(self):
-        return "<%s %s %s>" % (self.__class__.__name__, self.dtype, self.count)
-=======
     def target(self):
         """ OpenGL type of object. """
->>>>>>> f1e5b679
 
         if self._base:
             return self._base.target
@@ -343,16 +334,11 @@
     def dtype(self):
         """ Buffer dtype """
 
-<<<<<<< HEAD
-        # Get props of the given data
-        dtype, vsize, stride, count = self._parse_array(data)
-=======
         return self._dtype
 
     @property
     def offset(self):
         """ Buffer offset (in bytes) relative to base """
->>>>>>> f1e5b679
 
         return self._offset
 
@@ -372,64 +358,7 @@
     def size(self):
         """ Number of elements in the buffer """
 
-<<<<<<< HEAD
-        # Get props of the given data and check whether it's a match
-        dtype, vsize, stride, count = self._parse_array(data)
-        if dtype != self.dtype:
-            raise ValueError('Given data must match dtype of the buffer.')
-        elif vsize != self.vsize:
-            raise ValueError('Given data must match vsize of the buffer.')
-        elif stride != self.stride:
-            raise ValueError('Given data must match stride of the buffer.')
-
-        # Test whether it fits
-        if offset < 0:
-            raise ValueError('Offset in set_subdata should be >= 0.')
-        elif offset + count > self.count:
-            raise ValueError('Offset + data does not fit in this buffer.')
-
-        # Turn attribute-offset into a byte offset
-        offset = int(offset)
-        byte_offset = offset * self._stride
-
-        # Upload
-        Buffer.set_subdata(self, byte_offset, data)
-
-
-# ------------------------------------------------------ ElementBuffer class --
-class ElementBuffer(DataBuffer):
-
-    """ The ElementBuffer allows to specify which element of a
-    VertexBuffer are to be used in a shader program.
-    Inherits :class:`buffer.DataBuffer`.
-
-    The given data must be of unsigned integer type. The shape of the
-    data is ignored; each element in the array is simply considered a
-    vertex index.
-
-    Parameters
-    ----------
-    data : ndarray or dtype
-        Specify the data, or the type of the data. The dtype can also
-        be something that evaluates to a dtype, such as a 'uint32' or
-        np.uint8.
-    client : bool
-        Should be given as a keyword argument. If True, a
-        ClientElementBuffer is used instead, which is a lightweight
-        wrapper class for storing element data in CPU memory.
-
-    Example
-    -------
-    indices = np.zeros(100, dtype=np.uint16)
-    buffer = ElementBuffer(indices)
-    program = Program(...)
-
-    program.draw(gl.GL_TRIANGLES, indices)
-    ...
-    """
-=======
         return self._size
->>>>>>> f1e5b679
 
     @property
     def data(self):
@@ -515,10 +444,6 @@
         else:
             raise TypeError("Buffer indices must be integers or strings")
 
-<<<<<<< HEAD
-        # Set dtype, vsize and stride
-        dtype, vsize, stride = self._parse_dtype(data.dtype)
-=======
         if step != 1:
             raise ValueError("Cannot access non-contiguous data")
 
@@ -534,7 +459,6 @@
         V._key = key
         self._views.append(V)
         return V
->>>>>>> f1e5b679
 
     def __setitem__(self, key, data):
         """ Set data (deferred operation) """
@@ -623,139 +547,12 @@
 
         # All the above fails, we raise an error
         else:
-<<<<<<< HEAD
-            # There is a base, PyOpenGL will make a local copy before
-            # uploading the data. Therefore data.strides[0] will be
-            # incorrect; we need to calcualate the stride that the local
-            # copy will have. This can differ fron data.strides[0] when
-            # we do e.g. VertexBuffer( data['a_position'] ).
-            stride = dtype.itemsize * vsize
-
-        # Done
-        return dtype, vsize, stride, count
-
-    def _parse_dtype(self, dtype):
-        """ Return (dtype, vsize, stride), given a dtype.
-        """
-
-        # Get base dtype, this will turn ('x', '<f4', 3) into np.float32
-        dtype_ = dtype.base
-
-        # Determine count and vsize
-        if dtype.fields:
-            # Structured array: Vector size is 1: one element of this
-            # structured dtype per vertex
-            vsize = 1
-            # Or ... We set the sun of all vsizes
-            # No! because "stride = data.itemsize * vsize" will then fail!
-            #shapes = [dtype[name].shape for name in dtype.names]
-            #sizes = [int(np.prod(s)) for s in shapes]
-            #vsize = sum(sizes)
-
-        elif dtype.shape:
-            # e.g. ('x', '<f4', 3):
-            # Vector size is simply the number of elements in the dtype
-            vsize = int(np.prod(dtype.shape))
-
-        else:
-            # Plain dtype, assume scalar value
-            vsize = 1
-
-        # Get stride. Note that this will always be overriden by _parse_array
-        stride = dtype.itemsize * vsize
-
-        return dtype_, vsize, stride
-
-
-# ------------------------------------------------------ VertexBuffer class ---
-class VertexBufferView(VertexBuffer):
-
-    """ A VertexBufferView is a view on a VertexBuffer. It cannot be
-    used to set shape or data. You generally do not use this class
-    directly, but create an instance of this class by indexing in a
-    structured VertexBuffer.
-    """
-
-    def __init__(self, dtype, base, offset):
-        """ Initialize the view """
-        assert isinstance(dtype, np.dtype)
-        VertexBuffer.__init__(self, dtype)
-
-        self._base = base
-        self._offset = int(offset)
-        self._stride = base.stride  # Override this
-
-    def set_count(self, *args, **kwargs):
-        raise RuntimeError(
-            'Cannot set count on a %s.' %
-            self.__class__.__name__)
-
-    def set_data(self, *args, **kwargs):
-        raise RuntimeError(
-            'Cannot set data on a %s.' %
-            self.__class__.__name__)
-
-    def set_subdata(self, *args, **kwargs):
-        raise RuntimeError(
-            'Cannot set subdata on a %s.' %
-            self.__class__.__name__)
-
-    @property
-    def handle(self):
-        # Handle on base buffer. (avoid showing up in docs)
-        self._handle = self._base._handle
-        return self._handle
-
-    @property
-    def stride(self):
-        """ Byte number separating two elements. """
-        self._stride = self._base.stride
-        return self._stride
-
-    @property
-    def count(self):
-        """ Number of vertices in the buffer. """
-        self._count = self._base.count
-        return self._count
-
-    @property
-    def base(self):
-        """ Vertex buffer base of this view. """
-        return self._base
-
-    def _create(self):
-        """ Create buffer on GPU """
-        self._base._create()
-        self._handle = self._base._handle
-
-    def _delete(self):
-        """ Delete this view; the underlying Buffer is unaffected. """
-        pass
-
-    def _activate(self):
-        """ Bind the base buffer to some target """
-        self._base.activate()
-
-    def _deactivate(self):
-        """ Unbind the base buffer """
-        self._base.deactivate()
-
-    def _update(self):
-        """ Update base buffer. """
-        pass  # base._update is called from base.activate
-
-
-# ------------------------------------------------ ClientVertexBuffer class ---
-class ClientVertexBuffer(VertexBuffer):
-
-=======
             raise ValueError(
                 "Cannot set non contiguous data on buffer without CPU storage")
 
 
 # ------------------------------------------------------ VertexBuffer class ---
 class VertexBuffer(DataBuffer):
->>>>>>> f1e5b679
     """
     VertexBuffer represents vertex data that can be uploaded to GPU memory.
     """
