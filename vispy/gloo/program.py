--- conflicted
+++ resolved
@@ -212,15 +212,12 @@
             print(gl.glGetProgramInfoLog(self._handle))
             raise RuntimeError('Program linking error')
 
-<<<<<<< HEAD
-=======
         # Validate
         gl.glValidateProgram(self._handle)
         if not gl.glGetProgramParameter(self._handle, gl.GL_VALIDATE_STATUS):
             print(gl.glGetProgramInfoLog(self._handle))
             raise RuntimeError('Program validation error')
         
->>>>>>> d8cc408b
         self._need_build = False
 
     def _update(self):
@@ -239,15 +236,6 @@
                 attribute.active = True
             else:
                 attribute.active = False
-<<<<<<< HEAD
-    
-        # Validate
-        gl.glValidateProgram(self._handle)
-        if not gl.glGetProgramParameter(self._handle, gl.GL_VALIDATE_STATUS):
-            print(gl.glGetProgramInfoLog(self._handle))
-            raise RuntimeError('Program validation error')
-=======
->>>>>>> d8cc408b
         
     def _delete(self):
         logger.debug("GPU: Deleting program")
@@ -312,11 +300,7 @@
         elif name in self._attributes.keys():
             return self._attributes[name].data
         else:
-<<<<<<< HEAD
-            raise IndexError("Unknown uniform or attribute %s" % name)
-=======
             raise KeyError("Unknown uniform or attribute %s" % name)
->>>>>>> d8cc408b
 
     def _activate(self):
         """Activate the program as part of current rendering state."""
