# -*- coding: utf-8 -*-
# Copyright (c) 2014, Vispy Development Team.
# Distributed under the (new) BSD License. See LICENSE.txt for more info.

""" GL ES 2.0 API implemented via desktop GL (i.e subset of normal OpenGL).
"""

import sys
import ctypes.util

from . import _copy_gl_functions
from ._constants import *  # noqa


## Ctypes stuff


if sys.platform.startswith('win'):
    _lib = ctypes.windll.opengl32
    try:
        wglGetProcAddress = _lib.wglGetProcAddress
        wglGetProcAddress.restype = ctypes.CFUNCTYPE(
            ctypes.POINTER(ctypes.c_int))
        wglGetProcAddress.argtypes = [ctypes.c_char_p]
        _have_get_proc_address = True
    except AttributeError:
<<<<<<< HEAD
        # Get function from FBO

        try:
            func = getattr(FBO, funcname)
        except AttributeError:
            # Some functions are known by a slightly different name
            # e.g. glDepthRangef, glDepthRangef
            if funcname.endswith('f'):
                try:
                    func = getattr(_GL, funcname[:-1])
                except AttributeError:
                    pass

    # Set dummy function if we could not find it
    if func is None:
        func = _make_unavailable_func(funcname)
        logger.debug('warning: %s not available' % funcname)
    return func


def _inject():
    """ Get GL functions from pyopengl. Inject in *this* namespace
    and the ext namespace.
    Note the similatity with vispy.gloo.gl.use().
    """
=======
        _have_get_proc_address = False
else:
    _have_get_proc_address = False
    fname = ctypes.util.find_library('GL')
    _lib = ctypes.cdll.LoadLibrary(fname)
>>>>>>> f1e5b679

del sys


def _have_context():
    return _lib.glGetError() != 1282  # GL_INVALID_OPERATION


def _get_gl_func(name, restype, argtypes):
    # Based on a function in Pyglet
    try:
        # Try using normal ctypes stuff
        func = getattr(_lib, name)
        func.restype = restype
        func.argtypes = argtypes
        return func
    except AttributeError:
        # Ask for a pointer to the function, this is the approach
        # for OpenGL extensions on Windows
        fargs = (restype,) + argtypes
        ftype = ctypes.WINFUNCTYPE(*fargs)
        if not _have_get_proc_address:
            raise RuntimeError('Function %s not available.' % name)
        if not _have_context():
            raise RuntimeError('Using %s with no OpenGL context.' % name)
        address = wglGetProcAddress(name.encode('utf-8'))
        if address:
            return ctypes.cast(address, ftype)
        else:
            raise RuntimeError('Function %s not present in context.' % name)


## Compatibility


def glShaderSource_compat(handle, code):
    """ This version of glShaderSource applies small modifications
    to the given GLSL code in order to make it more compatible between
    desktop and ES2.0 implementations. Specifically:
      * It sets the #version pragma (if none is given already)
      * It returns a (possibly empty) set of enums that should be enabled
        (for automatically enabling point sprites)
    """

    # Make a string
    if isinstance(code, (list, tuple)):
        code = '\n'.join(code)

    # Determine whether this is a vertex or fragment shader
    code_ = '\n' + code
    is_vertex = '\nattribute' in code_
    is_fragment = not is_vertex

    # Determine whether to write the #version pragma
    write_version = True
    for line in code.splitlines():
        if line.startswith('#version'):
            write_version = False
            logger.warn('For compatibility accross different GL backends, ' +
                        'avoid using the #version pragma.')
    if write_version:
        code = '#version 120\n#line 0\n' + code

    # Do the call
    glShaderSource(handle, [code])

    # Determine whether to activate point sprites
    enums = set()
    if is_fragment and 'gl_PointCoord' in code:
        enums.add(Enum('GL_VERTEX_PROGRAM_POINT_SIZE', 34370))
        enums.add(Enum('GL_POINT_SPRITE', 34913))
    return enums
    return []


## Inject


from . import _desktop
_copy_gl_functions(_desktop, globals())<|MERGE_RESOLUTION|>--- conflicted
+++ resolved
@@ -24,39 +24,11 @@
         wglGetProcAddress.argtypes = [ctypes.c_char_p]
         _have_get_proc_address = True
     except AttributeError:
-<<<<<<< HEAD
-        # Get function from FBO
-
-        try:
-            func = getattr(FBO, funcname)
-        except AttributeError:
-            # Some functions are known by a slightly different name
-            # e.g. glDepthRangef, glDepthRangef
-            if funcname.endswith('f'):
-                try:
-                    func = getattr(_GL, funcname[:-1])
-                except AttributeError:
-                    pass
-
-    # Set dummy function if we could not find it
-    if func is None:
-        func = _make_unavailable_func(funcname)
-        logger.debug('warning: %s not available' % funcname)
-    return func
-
-
-def _inject():
-    """ Get GL functions from pyopengl. Inject in *this* namespace
-    and the ext namespace.
-    Note the similatity with vispy.gloo.gl.use().
-    """
-=======
         _have_get_proc_address = False
 else:
     _have_get_proc_address = False
     fname = ctypes.util.find_library('GL')
     _lib = ctypes.cdll.LoadLibrary(fname)
->>>>>>> f1e5b679
 
 del sys
 
