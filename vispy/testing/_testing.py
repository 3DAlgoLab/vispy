--- conflicted
+++ resolved
@@ -19,10 +19,6 @@
 from ..ext.six import string_types
 from ..util import use_log_level
 
-<<<<<<< HEAD
-from unittest.case import SkipTest  # [noqa]
-skipif = pytest.mark.skipif
-=======
 
 def SkipTest(*args, **kwargs):
     """Backport for raising SkipTest that gives a better traceback."""
@@ -34,7 +30,8 @@
 ###############################################################################
 # Adapted from Python's unittest2
 # http://docs.python.org/2/license.html
->>>>>>> 87754d1b
+
+skipif = pytest.mark.skipif
 
 def _safe_rep(obj, short=False):
     """Helper for assert_* ports"""
@@ -163,23 +160,13 @@
 
 
 def requires_pyopengl():
-<<<<<<< HEAD
     skip = not has_pyopengl()
     return skipif(skip, reason='Requires PyOpenGL')
-=======
-    import pytest
-    return pytest.mark.skipif(not has_pyopengl(), reason='Requires PyOpenGL')
->>>>>>> 87754d1b
 
 
 def requires_ssl():
-    import pytest
     bad = os.getenv('CIBW_BUILDING', 'false') == 'true'
-<<<<<<< HEAD
     return skipif(bad, reason='Requires proper SSL support')
-=======
-    return pytest.mark.skipif(bad, reason='Requires proper SSL support')
->>>>>>> 87754d1b
 
 
 ###############################################################################
@@ -257,17 +244,12 @@
 
 def requires_application(backend=None, has=(), capable=(), force_gc=True):
     """Return a decorator for tests that require an application"""
-    import pytest
     good, msg = has_application(backend, has, capable)
-<<<<<<< HEAD
     dec_backend = skipif(not good, reason="Skipping test: %s" % msg)
-=======
-    dec_backend = pytest.mark.skipif(not good, reason="Skipping test: %s" % msg)
     try:
         import pytest
     except Exception:
         return dec_backend
->>>>>>> 87754d1b
     dec_app = pytest.mark.vispy_app_test
     funcs = [dec_app, dec_backend]
     if force_gc:
@@ -277,18 +259,12 @@
 
 def requires_img_lib():
     """Decorator for tests that require an image library"""
-    import pytest
     from ..io import _check_img_lib
     if sys.platform.startswith('win'):
         has_img_lib = False  # PIL breaks tests on windows (!)
     else:
         has_img_lib = not all(c is None for c in _check_img_lib())
-<<<<<<< HEAD
     return skipif(not has_img_lib, reason='imageio or PIL required')
-=======
-    return pytest.mark.skipif(
-        not has_img_lib, reason='imageio or PIL required')
->>>>>>> 87754d1b
 
 
 def has_ipython(version='3.0'):
@@ -314,29 +290,18 @@
 
 
 def requires_ipython(version='3.0'):
-    import pytest
     ipython_present, message = has_ipython(version)
-<<<<<<< HEAD
-
     return skipif(not ipython_present, reason=message)
-=======
-    return pytest.mark.skipif(not ipython_present, reason=message)
->>>>>>> 87754d1b
 
 
 def requires_numpydoc():
-    import pytest
     try:
         import numpydoc  # noqa
     except Exception:
         present = False
     else:
         present = True
-<<<<<<< HEAD
     return skipif(not present, reason='numpydoc is required')
-=======
-    return pytest.mark.skipif(not present, reason='numpydoc is required')
->>>>>>> 87754d1b
 
 
 def has_matplotlib(version='1.2'):
@@ -381,20 +346,13 @@
 
 
 def requires_scipy(min_version='0.13'):
-<<<<<<< HEAD
     return skipif(not _has_scipy(min_version),
                   reason='Requires Scipy version >= %s' % min_version)
-=======
-    import pytest
-    return pytest.mark.skipif(
-        not _has_scipy(min_version),
-        reason='Requires Scipy version >= %s' % min_version)
 
 
 def _bad_glfw_decorate(app):
     return app.backend_name == 'Glfw' and \
         app.backend_module.glfw.__version__ == (3, 3, 1)
->>>>>>> 87754d1b
 
 
 @nottest
