# -*- coding: utf-8 -*-
# -----------------------------------------------------------------------------
# Copyright (c) Vispy Development Team. All Rights Reserved.
# Distributed under the (new) BSD License. See LICENSE.txt for more info.
# -----------------------------------------------------------------------------

from __future__ import print_function

import numpy as np
from functools import wraps
import sys
import os
import inspect
import gc
import functools

from distutils.version import LooseVersion

from ..ext.six import string_types
from ..util import use_log_level


def SkipTest(*args, **kwargs):
    """Backport for raising SkipTest that gives a better traceback."""
    __tracebackhide__ = True
    import pytest
    return pytest.skip(*args, **kwargs)


###############################################################################
# Adapted from Python's unittest2
# http://docs.python.org/2/license.html

def _safe_rep(obj, short=False):
    """Helper for assert_* ports"""
    try:
        result = repr(obj)
    except Exception:
        result = object.__repr__(obj)
    if not short or len(result) < 80:
        return result
    return result[:80] + ' [truncated]...'


def _safe_str(obj):
    """Helper for assert_* ports"""
    try:
        return str(obj)
    except Exception:
        return object.__str__(obj)


def _format_msg(msg, std_msg):
    """Helper for assert_* ports"""
    if msg is None:
        msg = std_msg
    else:
        try:
            msg = '%s : %s' % (std_msg, msg)
        except UnicodeDecodeError:
            msg = '%s : %s' % (_safe_str(std_msg), _safe_str(msg))
    return msg


def nottest(func):
    """Decorator to mark a function or method as *not* a test
    """
    func.__test__ = False
    return func


def assert_raises(exp, func, *args, **kwargs):
    """Backport"""
    try:
        func(*args, **kwargs)
    except exp:
        return
    std_msg = '%s not raised' % (_safe_rep(exp))
    raise AssertionError(_format_msg(None, std_msg))


def assert_in(member, container, msg=None):
    """Backport"""
    if member in container:
        return
    std_msg = '%s not found in %s' % (_safe_rep(member), _safe_rep(container))
    raise AssertionError(_format_msg(msg, std_msg))


def assert_true(x, msg=None):
    """Backport"""
    if x:
        return
    std_msg = '%s is not True' % (_safe_rep(x),)
    raise AssertionError(_format_msg(msg, std_msg))


def assert_equal(x, y, msg=None):
    """Backport"""
    if x == y:
        return
    std_msg = '%s not equal to %s' % (_safe_rep(x), _safe_rep(y))
    raise AssertionError(_format_msg(msg, std_msg))


def assert_not_equal(x, y, msg=None):
    """Backport"""
    if x != y:
        return
    std_msg = '%s equal to %s' % (_safe_rep(x), _safe_rep(y))
    raise AssertionError(_format_msg(msg, std_msg))


def assert_not_in(member, container, msg=None):
    """Backport"""
    if member not in container:
        return
    std_msg = '%s found in %s' % (_safe_rep(member), _safe_rep(container))
    raise AssertionError(_format_msg(msg, std_msg))


def assert_is(expr1, expr2, msg=None):
    """Backport"""
    if expr1 is not expr2:
        std_msg = '%s is not %s' % (_safe_rep(expr1), _safe_rep(expr2))
        raise AssertionError(_format_msg(msg, std_msg))


class raises(object):
    """Helper class to test exception raising"""
    def __init__(self, exc):
        self.exc = exc

    def __enter__(self):
        return self

    def __exit__(self, exc_typ, exc, tb):
        if isinstance(exc, self.exc):
            return True
        elif exc is None:
            raise AssertionError("Expected %s (no exception raised)" %
                                 self.exc.__name__)
        else:
            raise AssertionError("Expected %s, got %s instead (%s)" %
                                 (self.exc.__name__, type(exc).__name__, exc))


###############################################################################
# GL stuff

def has_pyopengl():
    try:
        from OpenGL import GL  # noqa, analysis:ignore
    except Exception:
        return False
    else:
        return True


def requires_pyopengl():
    import pytest
    return pytest.mark.skipif(not has_pyopengl(), reason='Requires PyOpenGL')


def requires_ssl():
    import pytest
    bad = os.getenv('CIBW_BUILDING', 'false') == 'true'
    return pytest.mark.skipif(bad, reason='Requires proper SSL support')


###############################################################################
# App stuff

def has_backend(backend, has=(), capable=(), out=()):
    from ..app.backends import BACKENDMAP
    using = os.getenv('_VISPY_TESTING_APP', None)
    if using is not None and using != backend:
        # e.g., we are on  a 'pyglet' run but the test requires PyQt4
        ret = (False,) if len(out) > 0 else False
        for o in out:
            ret += (None,)
        return ret

    # let's follow the standard code path
    module_name = BACKENDMAP[backend.lower()][1]
    with use_log_level('warning', print_msg=False):
        mod = __import__('app.backends.%s' % module_name, globals(), level=2)
    mod = getattr(mod.backends, module_name)
    good = mod.testable
    for h in has:
        good = (good and getattr(mod, 'has_%s' % h))
    for cap in capable:
        good = (good and mod.capability[cap])
    ret = (good,) if len(out) > 0 else good
    for o in out:
        ret += (getattr(mod, o),)
    return ret


def has_application(backend=None, has=(), capable=()):
    """Determine if a suitable app backend exists"""
    from ..app.backends import BACKEND_NAMES
    # avoid importing other backends if we don't need to
    if backend is None:
        for backend in BACKEND_NAMES:
            if has_backend(backend, has=has, capable=capable):
                good = True
                msg = backend
                break
        else:
            good = False
            msg = 'Requires application backend'
    else:
        good, why = has_backend(backend, has=has, capable=capable,
                                out=['why_not'])
        if not good:
            msg = 'Requires %s: %s' % (backend, why)
        else:
            msg = backend
    return good, msg


def composed(*decs):
    def deco(f):
        for dec in reversed(decs):
            f = dec(f)
        return f
    return deco


def garbage_collect(f):
<<<<<<< HEAD
    # Pytest expects things like the name of the functions not to change
    # Therefore, we must use the functools.wraps decorator on our deco
    @functools.wraps(f)
=======
    @wraps(f)
>>>>>>> 6eef3f3f
    def deco(*args, **kwargs):
        gc.collect()
        try:
            return f(*args, **kwargs)
        finally:
            gc.collect()
    return deco


def requires_application(backend=None, has=(), capable=(), force_gc=True):
    """Return a decorator for tests that require an application"""
    import pytest
    good, msg = has_application(backend, has, capable)
    dec_backend = pytest.mark.skipif(not good, reason="Skipping test: %s" % msg)
    try:
        import pytest
    except Exception:
        return dec_backend
    dec_app = pytest.mark.vispy_app_test
    funcs = [dec_app, dec_backend]
    if force_gc:
        funcs.append(garbage_collect)
    return composed(*funcs)


def requires_img_lib():
    """Decorator for tests that require an image library"""
    import pytest
    from ..io import _check_img_lib
    if sys.platform.startswith('win'):
        has_img_lib = False  # PIL breaks tests on windows (!)
    else:
        has_img_lib = not all(c is None for c in _check_img_lib())
    return pytest.mark.skipif(
        not has_img_lib, reason='imageio or PIL required')


def has_ipython(version='3.0'):
    """function that checks the presence of IPython"""

    # typecast version to a string, in case an integer is given
    version = str(version)

    try:
        import IPython  # noqa
    except Exception:
        return False, "IPython library not found"
    else:
        if LooseVersion(IPython.__version__) >= LooseVersion(version):
            return True, "IPython present"
        else:
            message = (
                "current IPython version: (%s) is "
                "older than expected version: (%s)") % \
                (IPython.__version__, version)

            return False, message


def requires_ipython(version='3.0'):
    import pytest
    ipython_present, message = has_ipython(version)
    return pytest.mark.skipif(not ipython_present, reason=message)


def requires_numpydoc():
    import pytest
    try:
        import numpydoc  # noqa
    except Exception:
        present = False
    else:
        present = True
    return pytest.mark.skipif(not present, reason='numpydoc is required')


def has_matplotlib(version='1.2'):
    """Determine if mpl is a usable version"""
    try:
        import matplotlib
    except Exception:
        has_mpl = False
    else:
        if LooseVersion(matplotlib.__version__) >= LooseVersion(version):
            has_mpl = True
        else:
            has_mpl = False
    return has_mpl


def has_skimage(version='0.11'):
    """Determine if scikit-image is a usable version"""
    try:
        import skimage
    except ImportError:
        return False
    sk_version = LooseVersion(skimage.__version__)
    return sk_version >= LooseVersion(version)


###############################################################################
# Visuals stuff

def _has_scipy(min_version):
    try:
        assert isinstance(min_version, string_types)
        import scipy  # noqa, analysis:ignore
        from distutils.version import LooseVersion
        this_version = LooseVersion(scipy.__version__)
        if this_version < min_version:
            return False
    except Exception:
        return False
    else:
        return True


def requires_scipy(min_version='0.13'):
    import pytest
    return pytest.mark.skipif(
        not _has_scipy(min_version),
        reason='Requires Scipy version >= %s' % min_version)


def _bad_glfw_decorate(app):
    return app.backend_name == 'Glfw' and \
        app.backend_module.glfw.__version__ == (3, 3, 1)


@nottest
def TestingCanvas(bgcolor='black', size=(100, 100), dpi=None, decorate=None,
                  **kwargs):
    """Avoid importing scene until necessary."""
    # On Windows decorations can force windows to be an incorrect size
    # (e.g., instead of 100x100 they will be 100x248), having no
    # decorations works around this
    from ..scene import SceneCanvas

    class TestingCanvas(SceneCanvas):
        def __init__(self, bgcolor, size, dpi, decorate, **kwargs):
            self._entered = False
            self._wanted_vp = None
            if decorate is None:
                # deal with GLFW's problems
                from vispy.app import use_app
                app = use_app()
                if _bad_glfw_decorate(app):
                    decorate = True
                else:
                    decorate = False
            SceneCanvas.__init__(self, bgcolor=bgcolor, size=size,
                                 dpi=dpi, decorate=decorate,
                                 **kwargs)

        def __enter__(self):
            SceneCanvas.__enter__(self)
            # sometimes our window can be larger than our requsted draw
            # area (e.g. on Windows), and this messes up our tests that
            # typically use very small windows. Here we "fix" it.
            scale = np.array(self.physical_size) / np.array(self.size, float)
            scale = int(np.round(np.mean(scale)))
            self._wanted_vp = 0, 0, size[0] * scale, size[1] * scale
            self.context.set_state(clear_color=self._bgcolor)
            self.context.set_viewport(*self._wanted_vp)
            self._entered = True
            return self

        def draw_visual(self, visual, event=None):
            if not self._entered:
                return
            SceneCanvas.draw_visual(self, visual, event)
            self.context.finish()

    return TestingCanvas(bgcolor, size, dpi, decorate, **kwargs)


@nottest
def save_testing_image(image, location):
    from ..gloo.util import _screenshot
    from ..util import make_png
    if image == "screenshot":
        image = _screenshot(alpha=False)
    with open(location + '.png', 'wb') as fid:
        fid.write(make_png(image))


@nottest
def run_tests_if_main():
    """Run tests in a given file if it is run as a script"""
    local_vars = inspect.currentframe().f_back.f_locals
    if not local_vars.get('__name__', '') == '__main__':
        return
    # we are in a "__main__"
    fname = local_vars['__file__']
    # Run ourselves. post-mortem debugging!
    try:
        import faulthandler
        faulthandler.enable()
    except Exception:
        pass
    import __main__
    try:
        import pytest
        pytest.main(['-s', '--tb=short', fname])
    except ImportError:
        print('==== Running tests in script\n==== %s' % fname)
        run_tests_in_object(__main__)
        print('==== Tests pass')


def run_tests_in_object(ob):
    # Setup
    for name in dir(ob):
        if name.lower().startswith('setup'):
            print('Calling %s' % name)
            getattr(ob, name)()
    # Exec
    for name in sorted(dir(ob), key=lambda x: x.lower()):  # consistent order
        val = getattr(ob, name)
        if name.startswith('_'):
            continue
        elif callable(val) and (name[:4] == 'test' or name[-4:] == 'test'):
            print('Running test-func %s ... ' % name, end='')
            try:
                val()
                print('ok')
            except Exception as err:
                if 'skiptest' in err.__class__.__name__.lower():
                    print('skip')
                else:
                    raise
        elif isinstance(val, type) and 'Test' in name:
            print('== Running test-class %s' % name)
            run_tests_in_object(val())
            print('== Done with test-class %s' % name)
    # Teardown
    for name in dir(ob):
        if name.lower().startswith('teardown'):
            print('Calling %s' % name)
            getattr(ob, name)()<|MERGE_RESOLUTION|>--- conflicted
+++ resolved
@@ -7,7 +7,6 @@
 from __future__ import print_function
 
 import numpy as np
-from functools import wraps
 import sys
 import os
 import inspect
@@ -229,13 +228,9 @@
 
 
 def garbage_collect(f):
-<<<<<<< HEAD
     # Pytest expects things like the name of the functions not to change
     # Therefore, we must use the functools.wraps decorator on our deco
     @functools.wraps(f)
-=======
-    @wraps(f)
->>>>>>> 6eef3f3f
     def deco(*args, **kwargs):
         gc.collect()
         try:
