--- conflicted
+++ resolved
@@ -7,65 +7,12 @@
 from ...color import colormap, Color
 
 
-<<<<<<< HEAD
-class IsolineFilter(object):
-    def __init__(self, level=2., width=2.0, antialias=1.0, color='black'):
-        self.fshader = Function("""
-            void isoline() {
-                if ($isolevel <= 0. || $isowidth <= 0.) {
-                    return;
-                }
-
-                // function taken from glumpy/examples/isocurves.py
-                // and extended to have level, width, color and antialiasing
-                // as parameters
-
-                // Extract data value
-                // this accounts for perception,
-                // have to decide, which one to use or make this a uniform
-                const vec3 w = vec3(0.299, 0.587, 0.114);
-                //const vec3 w = vec3(0.2126, 0.7152, 0.0722);
-                float value = dot(gl_FragColor.rgb, w);
-
-                // setup lw, aa
-                float linewidth = $isowidth + $antialias;
-
-                // "middle" contour(s) dividing upper and lower half
-                // but only if isolevel is even
-                if( mod($isolevel,2.0) == 0.0 ) {
-                    if( length(value - 0.5) < 0.5 / $isolevel)
-                        linewidth = linewidth * 2;
-                }
-
-                // Trace contour isoline
-                float v  = $isolevel * value - 0.5;
-                float dv = linewidth/2.0 * fwidth(v);
-                float f = abs(fract(v) - 0.5);
-                float d = smoothstep(-dv, +dv, f);
-                float t = linewidth/2.0 - $antialias;
-                d = abs(d)*linewidth/2.0 - t;
-
-                if( d < - linewidth ) {
-                    d = 1.0;
-                } else  {
-                     d /= $antialias;
-                }
-
-                // setup foreground
-                vec4 fc = $isocolor;
-
-                // mix with background
-                if (d < 1.) {
-                    gl_FragColor = mix(gl_FragColor, fc, 1-d);
-                }
-=======
 class IsolineFilter(Filter):
     FRAG_SHADER = """
         void isoline() {
-            if ($isolevel <= 0 || $isowidth <= 0) {
+            if ($isolevel <= 0. || $isowidth <= 0.) {
                 return;
             }
->>>>>>> 94b0bc70
 
             // function taken from glumpy/examples/isocurves.py
             // and extended to have level, width, color and antialiasing
@@ -179,11 +126,7 @@
     @alpha.setter
     def alpha(self, a):
         self._alpha = a
-<<<<<<< HEAD
-        self.shader['alpha'] = float(a)
-=======
-        self.fshader['alpha'] = a
->>>>>>> 94b0bc70
+        self.fshader['alpha'] = float(a)
 
 
 class ColorFilter(Filter):
@@ -193,19 +136,9 @@
         }
     """
 
-<<<<<<< HEAD
-class ColorFilter(object):
     def __init__(self, filter=(1., 1., 1., 1.)):
-        self.shader = Function("""
-            void apply_color_filter() {
-                gl_FragColor = gl_FragColor * $filter;
-            }
-        """)
-=======
-    def __init__(self, filter=(1, 1, 1, 1)):
         super(ColorFilter, self).__init__(fcode=self.FRAG_SHADER, fpos=8)
 
->>>>>>> 94b0bc70
         self.filter = filter
 
     @property
@@ -231,26 +164,10 @@
         }
     """
 
-<<<<<<< HEAD
-class ZColormapFilter(object):
     def __init__(self, cmap, zrange=(0., 1.)):
-        self.vshader = Function("""
-            void z_colormap_support() {
-                $zval = $position.z;
-            }
-        """)
-        self.fshader = Function("""
-            void apply_z_colormap() {
-                gl_FragColor = $cmap(($zval - $zrange.x) /
-                                        ($zrange.y - $zrange.x));
-            }
-        """)
-=======
-    def __init__(self, cmap, zrange=(0, 1)):
         super(ZColormapFilter, self).__init__(fcode=self.FRAG_SHADER, fpos=3,
                                               vcode=self.VERT_SHADER, vpos=9)
 
->>>>>>> 94b0bc70
         if isinstance(cmap, str):
             cmap = colormap.get_colormap(cmap)
         self.cmap = Function(cmap.glsl_map)
