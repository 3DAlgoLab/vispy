--- conflicted
+++ resolved
@@ -581,26 +581,14 @@
         data = self._data
         clim = self._clim
         if data.ndim == 2 or data.shape[2] == 1:
-<<<<<<< HEAD
-            if isinstance(clim, string_types) and clim == 'auto':
-=======
-            # deal with clim on CPU b/c of texture depth limits :(
-            # can eventually do this by simulating 32-bit float... maybe
-            clim = self._clim
             if isinstance(clim, str) and clim == 'auto':
->>>>>>> 9a0af760
                 clim = np.min(data), np.max(data)
             clim = np.asarray(clim, dtype=np.float32)
             if not self._scale_texture_gpu:
                 data = self._scale_data_on_cpu(data, clim)
-        elif isinstance(self._clim, string_types) and self._clim == 'auto':
+        elif isinstance(self._clim, str) and self._clim == 'auto':
             # assume that RGB data is already scaled (0, 1)
-<<<<<<< HEAD
             clim = np.array([0, 1])
-=======
-            if isinstance(self._clim, str) and self._clim == 'auto':
-                self._clim = (0, 1)
->>>>>>> 9a0af760
 
         # XXX: Does this *always* need a colortransform update?
         self._clim = clim
